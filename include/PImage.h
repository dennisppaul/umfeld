--- conflicted
+++ resolved
@@ -20,7 +20,7 @@
 #pragma once
 
 #include <iostream>
-#include <string>
+#include <cstdint>
 
 namespace umgebung {
     class PImage {
@@ -31,24 +31,19 @@
 
         void bind() const;
 
-<<<<<<< HEAD
-        float width;
-        float height;
-        int   channels;
-=======
-        void  update() const;
-        void  update(const float* data) const; // maybe change to 32bit int format
-        void  update(const float* _data, int _width, int _height, int offset_x, int offset_y) const;
-        void  update(const unsigned char* _data, int _width, int _height, int offset_x, int offset_y) const;
-        float width{};
-        float height{};
-        int   channels{};
->>>>>>> d5c0b764
+        void update() const;
+        void update(const uint32_t* pixel_data) const;
+        void update(const uint32_t* pixel_data, int _width, int _height, int offset_x, int offset_y) const;
+        void update(const float* pixel_data, int _width, int _height, int offset_x, int offset_y) const;
+
+        int       width{};
+        int       height{};
+        int       channels{};
+        uint32_t* pixels;
 
     protected:
-        uint32_t*    data{};
-        unsigned int textureID{};
+        unsigned int textureID = -1;
 
-        void init(int width, int height, int channels, const unsigned char* _data);
+        void init(const uint32_t* _data, int _width, int _height, int channels);
     };
 } // namespace umgebung