--- conflicted
+++ resolved
@@ -1,16 +1,4 @@
 #!/usr/bin/env bash
-<<<<<<< HEAD
-
-set -euo pipefail
-IFS=$'\n\t'
-
-export DEBIAN_FRONTEND=noninteractive
-
-log(){ printf "%s\n" "$*"; }
-retry(){ local n=0; local max=${2:-3}; until "$1"; do ((n++>=max)) && return 1; sleep 2; done; }
-apt_run(){ sudo apt-get -y "$@" ; }
-
-=======
 set -euo pipefail
 IFS=$'\n\t'
 
@@ -20,7 +8,6 @@
 # retry(){ local n=0; local max=${2:-3}; until "$1"; do ((n++>=max)) && return 1; sleep 2; done; }
 apt_run(){ sudo apt-get -y "$@" ; }
 
->>>>>>> c5a201ad
 # --- Detect headless vs GUI ---------------------------------------------------
 USE_CONSOLE_BUILD=OFF
 if [[ -z "${DISPLAY:-}" && -z "${WAYLAND_DISPLAY:-}" ]]; then
@@ -29,16 +16,11 @@
 
 # --- Update/upgrade with a small retry ---------------------------------------
 log "--- updating apt"
-<<<<<<< HEAD
-retry "apt_run update" 3 || apt_run update
-retry "apt_run dist-upgrade" 3 || apt_run -f install
-=======
 # TODO retry is broken ATM
 # retry "apt_run update" 3 || apt_run update
 # retry "apt_run dist-upgrade" 3 || apt_run -f install
 apt_run update
 apt_run -f install
->>>>>>> c5a201ad
 
 # --- Base toolchain & deps ----------------------------------------------------
 log "--- installing base dependencies"
