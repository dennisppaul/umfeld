#!/usr/bin/env bash

# examples:
# - install dev branch with '--ref'         : /bin/bash -c "$(curl -fsSL https://raw.githubusercontent.com/dennisppaul/umfeld/main/install.sh)" -- --ref dev
# - install dev branch with env var override: UMFELD_REF=dev /bin/bash -c "$(curl -fsSL https://raw.githubusercontent.com/dennisppaul/umfeld/main/install.sh)"
# - install specific tag                    : /bin/bash -c "$(curl -fsSL https://raw.githubusercontent.com/dennisppaul/umfeld/main/install.sh)" -- --ref v2.4.0

<<<<<<< HEAD
BASE_URL="https://raw.githubusercontent.com/dennisppaul/umfeld/main/installation"
TMP=$(mktemp)
=======
set -euo pipefail
IFS=$'\n\t'

# --- early requirements -------------------------------------------------------
if ! command -v curl >/dev/null 2>&1; then
  echo "ERROR: 'curl' is not installed. Please install curl and try again." >&2
  exit 1
fi

# --- optional: parse --ref <ref> before loading common.sh ---------------------
if [[ $# -ge 2 && "$1" == "--ref" ]]; then
  UMFELD_REF="$2"
  shift 2
fi
: "${REPO:=dennisppaul/umfeld}"      # allow override via env
: "${UMFELD_REF:=main}"

# --- load common config (builds BASE_URL/BUNDLE_URL) --------------------------
COMMON_TMP=$(mktemp)
curl -fsSL "https://raw.githubusercontent.com/${REPO}/${UMFELD_REF}/installation/common.sh" -o "$COMMON_TMP"
# shellcheck source=/dev/null
. "$COMMON_TMP"
rm -f "$COMMON_TMP"

# --- temp files + cleanup -----------------------------------------------------
TMP_DEP=$(mktemp)
TMP_UMF=$(mktemp)
cleanup() { rm -f "$TMP_DEP" "$TMP_UMF"; }
trap cleanup EXIT

fetch() {
  local url=$1 out=$2
  curl --fail --show-error --silent --location \
       --connect-timeout 10 --max-time 300 \
       --retry 3 --retry-delay 2 --retry-connrefused \
       -o "$out" "$url"
  [[ -s "$out" ]] || { echo "ERROR: downloaded file is empty: $url" >&2; exit 1; }
  head -n1 "$out" | grep -qE '^#!' || { echo "ERROR: not a script (missing shebang): $url" >&2; exit 1; }
}

run_script() {
  local path=$1
  hash -r
  bash "$path"
}
>>>>>>> c4300628

echo "-------------------------------"
echo "--- installing dependencies"
echo "-------------------------------"
<<<<<<< HEAD
curl -fsSL "${BASE_URL}/install-dependencies.sh" > "$TMP" && bash "$TMP"
=======
echo 
fetch "${BASE_URL}/install-dependencies.sh" "$TMP_DEP"
run_script "$TMP_DEP"
echo
>>>>>>> c4300628

echo "-------------------------------"
echo "--- installing umfeld"
echo "-------------------------------"
<<<<<<< HEAD
curl -fsSL "${BASE_URL}/install-umfeld.sh"       > "$TMP" && bash "$TMP"

rm -f "$TMP"
=======
echo

U_ARGS=()
if [[ "${UMFELD_REF}" != "main" ]]; then
  U_ARGS+=(--tag "${UMFELD_REF}")
fi
fetch "${BASE_URL}/install-umfeld.sh" "$TMP_UMF"
bash "$TMP_UMF" "${U_ARGS[@]}"
echo 
>>>>>>> c4300628

echo "-------------------------------"
echo "--- installation complete"
echo "-------------------------------"<|MERGE_RESOLUTION|>--- conflicted
+++ resolved
@@ -5,10 +5,6 @@
 # - install dev branch with env var override: UMFELD_REF=dev /bin/bash -c "$(curl -fsSL https://raw.githubusercontent.com/dennisppaul/umfeld/main/install.sh)"
 # - install specific tag                    : /bin/bash -c "$(curl -fsSL https://raw.githubusercontent.com/dennisppaul/umfeld/main/install.sh)" -- --ref v2.4.0
 
-<<<<<<< HEAD
-BASE_URL="https://raw.githubusercontent.com/dennisppaul/umfeld/main/installation"
-TMP=$(mktemp)
-=======
 set -euo pipefail
 IFS=$'\n\t'
 
@@ -54,28 +50,18 @@
   hash -r
   bash "$path"
 }
->>>>>>> c4300628
 
 echo "-------------------------------"
 echo "--- installing dependencies"
 echo "-------------------------------"
-<<<<<<< HEAD
-curl -fsSL "${BASE_URL}/install-dependencies.sh" > "$TMP" && bash "$TMP"
-=======
 echo 
 fetch "${BASE_URL}/install-dependencies.sh" "$TMP_DEP"
 run_script "$TMP_DEP"
 echo
->>>>>>> c4300628
 
 echo "-------------------------------"
 echo "--- installing umfeld"
 echo "-------------------------------"
-<<<<<<< HEAD
-curl -fsSL "${BASE_URL}/install-umfeld.sh"       > "$TMP" && bash "$TMP"
-
-rm -f "$TMP"
-=======
 echo
 
 U_ARGS=()
@@ -85,7 +71,6 @@
 fetch "${BASE_URL}/install-umfeld.sh" "$TMP_UMF"
 bash "$TMP_UMF" "${U_ARGS[@]}"
 echo 
->>>>>>> c4300628
 
 echo "-------------------------------"
 echo "--- installation complete"
